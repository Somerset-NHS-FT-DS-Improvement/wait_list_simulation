--- conflicted
+++ resolved
@@ -2,17 +2,11 @@
 
 import numpy as np
 import pandas as pd
-<<<<<<< HEAD
 import datetime
 
 from .. import parameterise_simulation
 from ..patient_management import Data, NewPatients
 from ..patient_management.priority import PriorityCalculator
-=======
-
-from .. import parameterise_simulation
-from ..patient_management import Data, NewPatients
->>>>>>> 27d9c444
 from ..patient_management.rott import RemovalOtherThanTreatment
 from .resource_match import OutpatientResourceMatcher
 
@@ -52,11 +46,7 @@
         self.priority_order = [
             "A&E patients",
             "inpatients",
-<<<<<<< HEAD
             "Breach percentage",
-=======
-            "Breach",
->>>>>>> 27d9c444
             "Days waited",
             "Over minimum wait time",
             "Under maximum wait time",
@@ -126,11 +116,7 @@
         rott_seed = seeds[6]
         capacity_seed = seeds[7]
 
-<<<<<<< HEAD
         mc = OPNewPatient(
-=======
-        mc = NewPatients(
->>>>>>> 27d9c444
             self.op_data.num_new_refs,
             self.op_data.historic_waiting_list,
             self.forecast_horizon,
@@ -138,7 +124,6 @@
             patient_categoriser_seed=patient_categoriser_seed,
         )
         new_patient_function = mc.generate_new_patients
-<<<<<<< HEAD
 
         opdept = OutpatientResourceMatcher(
             self.op_data.op_clinic_slots,
@@ -270,69 +255,13 @@
     def generate_new_patients(self, day_number: int) -> pd.DataFrame:
         """
         Generate new patients for a given day number based on forecasted category ratios.
-=======
-
-        opdept = OutpatientResourceMatcher(
-            self.op_data.op_clinic_slots,
-            self.fu_rate,
-            fu_rng
-        )
-
-        self.rott.seed = rott_seed
-
-        resource_matching_function = opdept.match_resource
-
-        sim = parameterise_simulation(
-            self.op_data.current_waiting_list,
-            new_patient_function,
-            resource_matching_function,
-            self.priority_order,
-            self.dna_rate,
-            self.cancellation_rate,
-            self.discharge_rate,
-            self.forecast_horizon,
-            rott_object=self.rott,
-            capacity_seed=capacity_seed,
-            dna_seed=dna_seed,
-            cancellation_seed=cancellation_seed,
-        )
->>>>>>> 27d9c444
-
-        return seed, sim, opdept
-
-class OPData(Data):
-    def __init__(
-        self,
-        site,
-        tfc,
-        path_to_sql_queries,
-        historic_waiting_list_file_name,
-        num_new_refs_file_name,
-        current_waiting_list_file_name,
-        fu_file_name=None,
-        dna_file_name=None,
-        cancellation_file_name=None,
-        discharge_file_name=None,
-        rott_file_name=None
-    ):
-        self.site = site
-        self.tfc = tfc
-
-        super().__init__(
-            path_to_sql_queries,
-            historic_waiting_list_file_name,
-            num_new_refs_file_name,
-            current_waiting_list_file_name,
-            fu_file_name,
-            dna_file_name,
-            cancellation_file_name,
-            discharge_file_name,
-            rott_file_name
-        )
-        # TODO: This is very slow!
-        self.op_clinic_slots = self._run_sql("op_clinic_slots.sql")
-
-<<<<<<< HEAD
+
+        Args:
+            day_number (int): The day number for which new patients should be generated.
+
+        Returns:
+            pd.DataFrame: A dataframe containing the data of newly generated patients for the given day.
+
         Raises:
             IndexError: If the day_number exceeds the forecast horizon.
         """
@@ -365,12 +294,3 @@
             # df["sim_day_appt_due"] = np.nan
 
         return df
-=======
-    def _run_sql(self, filename):
-        return pd.read_sql(
-            open(f"{self.path_to_sql_queries}/{filename}", "r").read().format(site=self.site, tfc=self.tfc),
-            self.engine,
-        )
-
-    # TODO: add in a pickler?
->>>>>>> 27d9c444
